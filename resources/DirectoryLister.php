<?php

/**
 * A simple PHP based directory lister that lists the contents
 * of a directory and all it's sub-directories and allows easy
 * navigation of the files within.
 *
 * This software distributed under the MIT License
 * http://www.opensource.org/licenses/mit-license.php
 *
 * More info available at http://www.directorylister.com
 *
 * @author Chris Kankiewicz (http://www.chriskankiewicz.com)
 * @copyright 2014 Chris Kankiewicz
 */
class DirectoryLister {

    // Define application version
    const VERSION = '2.4.4';

    // Reserve some variables
    protected $_themeName     = null;
    protected $_directory     = null;
    protected $_appDir        = null;
    protected $_appURL        = null;
    protected $_config        = null;
    protected $_fileTypes     = null;
    protected $_systemMessage = null;


    /**
     * DirectoryLister construct function. Runs on object creation.
     */
    public function __construct() {

        // Set class directory constant
        if(!defined('__DIR__')) {
            define('__DIR__', dirname(__FILE__));
        }

        // Set application directory
        $this->_appDir = __DIR__;

        // Build the application URL
        $this->_appURL = $this->_getAppUrl();

        // Load the configuration file
        $configFile = $this->_appDir . '/config.php';

        // Set the config array to a global variable
        if (file_exists($configFile)) {
            $this->_config = require_once($configFile);
        } else {
            $this->setSystemMessage('danger', '<b>ERROR:</b> Unable to locate application config file');
        }

        // Set the file types array to a global variable
        $this->_fileTypes = require_once($this->_appDir . '/fileTypes.php');

        // Set the theme name
        $this->_themeName = $this->_config['theme_name'];

    }


    /**
     * Creates the directory listing and returns the formatted XHTML
     *
     * @param string $path Relative path of directory to list
     * @return array Array of directory being listed
     * @access public
     */
    public function listDirectory($directory) {

        // Set directory
        $directory = $this->setDirectoryPath($directory);

        // Set directory variable if left blank
        if ($directory === null) {
            $directory = $this->_directory;
        }

        // Get the directory array
        $directoryArray = $this->_readDirectory($directory);

        // Return the array
        return $directoryArray;
    }


    /**
     * Parses and returns an array of breadcrumbs
     *
     * @param string $directory Path to be breadcrumbified
     * @return array Array of breadcrumbs
     * @access public
     */
    public function listBreadcrumbs($directory = null) {

        // Set directory variable if left blank
        if ($directory === null) {
            $directory = $this->_directory;
        }

        // Explode the path into an array
        $dirArray = explode('/', $directory);

        // Statically set the Home breadcrumb
        $breadcrumbsArray[] = array(
            'link' => $this->_appURL,
            'text' => 'Home'
        );

        // Generate breadcrumbs
        foreach ($dirArray as $key => $dir) {

            if ($dir != '.') {

                $dirPath  = null;

                // Build the directory path
                for ($i = 0; $i <= $key; $i++) {
                    $dirPath = $dirPath . $dirArray[$i] . '/';
                }

                // Remove trailing slash
                if(substr($dirPath, -1) == '/') {
                    $dirPath = substr($dirPath, 0, -1);
                }

                // Combine the base path and dir path
                $link = $this->_appURL . '?dir=' . rawurlencode($dirPath);

                $breadcrumbsArray[] = array(
                    'link' => $link,
                    'text' => $dir
                );

            }

        }

        // Return the breadcrumb array
        return $breadcrumbsArray;
    }


    /**
     * Get path of the listed directory
     *
     * @return string Path of the listed directory
     * @access public
     */
    public function getListedPath() {

        // Build the path
        if ($this->_directory == '.') {
            $path = $this->_appURL;
        } else {
            $path = $this->_appURL . $this->_directory;
        }

        // Return the path
        return $path;
    }


    /**
     * Returns the theme name.
     *
     * @return string Theme name
     * @access public
     */
    public function getThemeName() {
        // Return the theme name
        return $this->_config['theme_name'];
    }


    /**
     * Returns the path to the chosen theme directory
     *
     * @param bool $absolute Whether or not the path returned is absolute (default = false).
     * @return string Path to theme
     * @access public
     */
    public function getThemePath($absolute = false) {
        if ($absolute) {
            // Set the theme path
            $themePath = $this->_appDir . '/themes/' . $this->_themeName;
        } else {
            // Get relative path to application dir
            $realtivePath = $this->_getRelativePath(getcwd(), $this->_appDir);

            // Set the theme path
            $themePath = $realtivePath . '/themes/' . $this->_themeName;
        }

        return $themePath;
    }


    /**
     * Get an array of error messages or false when empty
     *
     * @return array|bool Array of error messages or false
     * @access public
     */
    public function getSystemMessages() {
        if (isset($this->_systemMessage) && is_array($this->_systemMessage)) {
            return $this->_systemMessage;
        } else {
            return false;
        }
    }


    /**
     * Returns string of file size in human-readable format
     *
     * @param  string $filePath Path to file
     * @return string Human-readable file size
     * @access public
     */
    function getFileSize($filePath) {

        // Get file size
        $bytes = filesize($filePath);

        // Array of file size suffixes
        $sizes = array('B', 'KB', 'MB', 'GB', 'TB', 'PB');

        // Calculate file size suffix factor
        $factor = floor((strlen($bytes) - 1) / 3);

        // Calculate the file size
        $fileSize = sprintf('%.2f', $bytes / pow(1024, $factor)) . $sizes[$factor];

        return $fileSize;

    }


    /**
     * Returns array of file hash values
     *
     * @param  string $path Path to file
     * @return array Array of file hashes
     * @access public
     */
    public function getFileHash($filePath) {

        // Placeholder array
        $hashArray = array();

        // Verify file path exists and is a directory
        if (!file_exists($filePath)) {
            return json_encode($hashArray);
        }

        // Prevent access to hidden files
        if ($this->_isHidden($filePath)) {
            return json_encode($hashArray);
        }

        // Prevent access to parent folders
        if (strpos($filePath, '<') !== false || strpos($filePath, '>') !== false
        || strpos($filePath, '..') !== false || strpos($filePath, '/') === 0) {
            return json_encode($hashArray);
        }

        // Prevent hashing if file is too big
        if (filesize($filePath) > $this->_config['hash_size_limit']) {

            // Notify user that file is too large
            $hashArray['md5']  = '[ File size exceeds threshold ]';
            $hashArray['sha1'] = '[ File size exceeds threshold ]';

        } else {

            // Generate file hashes
            $hashArray['md5']  = hash_file('md5', $filePath);
            $hashArray['sha1'] = hash_file('sha1', $filePath);

        }

        // Return the data
        return $hashArray;

    }


    /**
     * Set directory path variable
     *
     * @param string $path Path to directory
     * @return string Sanitizd path to directory
     * @access public
     */
    public function setDirectoryPath($path = null) {

        // Set the directory global variable
        $this->_directory = $this->_setDirectoryPath($path);

        return $this->_directory;

    }


    /**
     * Add a message to the system message array
     *
     * @param string $type The type of message (ie - error, success, notice, etc.)
     * @param string $message The message to be displayed to the user
     * @return bool true on success
     * @access public
     */
    public function setSystemMessage($type, $text) {

        // Create empty message array if it doesn't already exist
        if (isset($this->_systemMessage) && !is_array($this->_systemMessage)) {
            $this->_systemMessage = array();
        }

        // Set the error message
        $this->_systemMessage[] = array(
            'type'  => $type,
            'text'  => $text
        );

        return true;
    }


    /**
     * Validates and returns the directory path
     *
     * @param string @dir Directory path
     * @return string Directory path to be listed
     * @access protected
     */
    protected function _setDirectoryPath($dir) {

        // Check for an empty variable
        if (empty($dir) || $dir == '.') {
            return '.';
        }

        // Eliminate double slashes
        while (strpos($dir, '//')) {
            $dir = str_replace('//', '/', $dir);
        }

        // Remove trailing slash if present
        if(substr($dir, -1, 1) == '/') {
            $dir = substr($dir, 0, -1);
        }

        // Verify file path exists and is a directory
        if (!file_exists($dir) || !is_dir($dir)) {
            // Set the error message
            $this->setSystemMessage('danger', '<b>ERROR:</b> File path does not exist');

            // Return the web root
            return '.';
        }

        // Prevent access to hidden files
        if ($this->_isHidden($dir)) {
            // Set the error message
            $this->setSystemMessage('danger', '<b>ERROR:</b> Access denied');

            // Set the directory to web root
            return '.';
        }

        // Prevent access to parent folders
        if (strpos($dir, '<') !== false || strpos($dir, '>') !== false
        || strpos($dir, '..') !== false || strpos($dir, '/') === 0) {
            // Set the error message
            $this->setSystemMessage('danger', '<b>ERROR:</b> An invalid path string was detected');

            // Set the directory to web root
            return '.';
        } else {
            // Should stop all URL wrappers (Thanks to Hexatex)
            $directoryPath = $dir;
        }

        // Return
        return $directoryPath;
    }


    /**
     * Loop through directory and return array with file info, including
     * file path, size, modification time, icon and sort order.
     *
     * @param string $directory Directory path
     * @param @sort Sort method (default = natcase)
     * @return array Array of the directory contents
     * @access protected
     */
    protected function _readDirectory($directory, $sort = 'natcase') {

        // Initialize array
        $directoryArray = array();

        // Get directory contents
        $files = scandir($directory);

        // Read files/folders from the directory
        foreach ($files as $file) {

            if ($file != '.') {

                // Get files relative path
                $relativePath = $directory . '/' . $file;

                if (substr($relativePath, 0, 2) == './') {
                    $relativePath = substr($relativePath, 2);
                }

                // Get files absolute path
                $realPath = realpath($relativePath);

                // Determine file type by extension
                if (is_dir($realPath)) {
                    $iconClass = 'fa-folder';
                    $sort = 1;
                    if (!$this->_isBrowseDir($realPath)) {
                        $iconClass = 'fa-bookmark';
                    }
                } else {
                    // Get file extension
                    $fileExt = strtolower(pathinfo($realPath, PATHINFO_EXTENSION));

                    if (isset($this->_fileTypes[$fileExt])) {
                        $iconClass = $this->_fileTypes[$fileExt];
                    } else {
                        $iconClass = $this->_fileTypes['blank'];
                    }

                    $sort = 2;
                }

                if ($file == '..') {

                    if ($this->_directory != '.') {
                        // Get parent directory path
                        $pathArray = explode('/', $relativePath);
                        unset($pathArray[count($pathArray)-1]);
                        unset($pathArray[count($pathArray)-1]);
                        $directoryPath = implode('/', $pathArray);

                        if (!empty($directoryPath)) {
                            $directoryPath = '?dir=' . rawurlencode($directoryPath);
                        }

                        // Add file info to the array
                        $directoryArray['..'] = array(
                            'file_path'  => $this->_appURL . $directoryPath,
                            'url_path'   => $this->_appURL . $directoryPath,
                            'file_size'  => '-',
                            'mod_time'   => date('Y-m-d H:i:s', filemtime($realPath)),
                            'icon_class' => 'fa-level-up',
                            'sort'       => 0
                        );
                    }

                } elseif (!$this->_isHidden($relativePath)) {

                    // Add all non-hidden files to the array
                    if ($this->_directory != '.' || $file != 'index.php') {

                        // Build the file path
<<<<<<< HEAD
                        $urlPath = implode('/', array_map(rawurlencode, explode('/', $relativePath)));

                        // Prefix directories with ?dir=
                        if (is_dir($relativePath)) {
                            $urlPath = '?dir=' . $urlPath;
=======
                        if (is_dir($relativePath) && $this->_isBrowseDir($relativePath)) {
                            $urlPath = '?dir=' . rawurlencode($relativePath);
                        } else {
                            $urlPath = rawurlencode($relativePath);
>>>>>>> 43cca199
                        }

                        // Add the info to the main array
                        $directoryArray[pathinfo($relativePath, PATHINFO_BASENAME)] = array(
                            'file_path'  => $relativePath,
                            'url_path'   => $urlPath,
                            'file_size'  => is_dir($realPath) ? '-' : $this->getFileSize($realPath),
                            'mod_time'   => date('Y-m-d H:i:s', filemtime($realPath)),
                            'icon_class' => $iconClass,
                            'sort'       => $sort
                        );
                    }

                }
            }

        }

        // Sort the array
        $reverseSort = in_array($this->_directory, $this->_config['reverse_sort']);
        $sortedArray = $this->_arraySort($directoryArray, $this->_config['list_sort_order'], $reverseSort);

        // Return the array
        return $sortedArray;

    }


    /**
     * Sorts an array by the provided sort method.
     *
     * @param array $array Array to be sorted
     * @param string $sortMethod Sorting method (acceptable inputs: natsort, natcasesort, etc.)
     * @param boolen $reverse Reverse the sorted array order if true (default = false)
     * @return array
     * @access protected
     */
    protected function _arraySort($array, $sortMethod, $reverse = false) {
        // Create empty arrays
        $sortedArray = array();
        $finalArray  = array();

        // Create new array of just the keys and sort it
        $keys = array_keys($array);

        switch ($sortMethod) {
            case 'asort':
                asort($keys);
                break;
            case 'arsort':
                arsort($keys);
                break;
            case 'ksort':
                ksort($keys);
                break;
            case 'krsort':
                krsort($keys);
                break;
            case 'natcasesort':
                natcasesort($keys);
                break;
            case 'natsort':
                natsort($keys);
                break;
            case 'shuffle':
                shuffle($keys);
                break;
        }

        // Loop through the sorted values and move over the data
        if ($this->_config['list_folders_first']) {

            foreach ($keys as $key) {
                if ($array[$key]['sort'] == 0) {
                    $sortedArray['0'][$key] = $array[$key];
                }
            }

            foreach ($keys as $key) {
                if ($array[$key]['sort'] == 1) {
                    $sortedArray[1][$key] = $array[$key];
                }
            }

            foreach ($keys as $key) {
                if ($array[$key]['sort'] == 2) {
                    $sortedArray[2][$key] = $array[$key];
                }
            }

            if ($reverse) {
                $sortedArray[1] = array_reverse($sortedArray[1]);
                $sortedArray[2] = array_reverse($sortedArray[2]);
            }

        } else {

            foreach ($keys as $key) {
                if ($array[$key]['sort'] == 0) {
                    $sortedArray[0][$key] = $array[$key];
                }
            }

            foreach ($keys as $key) {
                if ($array[$key]['sort'] > 0) {
                    $sortedArray[1][$key] = $array[$key];
                }
            }

            if ($reverse) {
                $sortedArray[1] = array_reverse($sortedArray[1]);
            }

        }

        // Merge the arrays
        foreach ($sortedArray as $array) {
            if (empty($array)) continue;
            foreach ($array as $key => $value) {
                $finalArray[$key] = $value;
            }
        }

        // Return sorted array
        return $finalArray;

    }


    /**
     * Determines if a file is specified as hidden
     *
     * @param string $filePath Path to file to be checked if hidden
     * @return boolean Returns true if file is in hidden array, false if not
     * @access protected
     */
    protected function _isHidden($filePath) {

        // Add dot files to hidden files array
        if ($this->_config['hide_dot_files']) {

            $this->_config['hidden_files'][] = '.*';

        }

        // Compare path array to all hidden file paths
        foreach ($this->_config['hidden_files'] as $hiddenPath) {

            if (fnmatch($hiddenPath, $filePath)) {

                return true;

            }

        }

        return false;

    }

    /**
     * Determines if a file is specified as a browsed subdirectory (no index)
     *
     * @param string $dirPath Path to directory to be checked for an index
     * @return boolean Returns false if directory has a valid index file, true if not
     * @access protected
     */
    protected function _isBrowseDir($dirPath) {
        // Check directory for each index file name.
        foreach ($this->_config['index_files'] as $indexFile) {

            if (file_exists(implode('/', array($dirPath, $indexFile)))) {

                return false;

            }

        }

        return true;

    }


    /**
     * Builds the root application URL from server variables.
     *
     * @return string The application URL
     * @access protected
     */
    protected function _getAppUrl() {

        // Get the server protocol
        if (!empty($_SERVER['HTTPS'])) {
            $protocol = 'https://';
        } else {
            $protocol = 'http://';
        }

        // Get the server hostname
        $host = $_SERVER['HTTP_HOST'];

        // Get the URL path
        $pathParts = pathinfo($_SERVER['PHP_SELF']);
        $path      = $pathParts['dirname'];

        // Remove backslash from path (Windows fix)
        if (substr($path, -1) == '\\') {
            $path = substr($path, 0, -1);
        }

        // Ensure the path ends with a forward slash
        if (substr($path, -1) != '/') {
            $path = $path . '/';
        }

        // Build the application URL
        $appUrl = $protocol . $host . $path;

        // Return the URL
        return $appUrl;
    }


    /**
      * Compares two paths and returns the relative path from one to the other
     *
     * @param string $fromPath Starting path
     * @param string $toPath Ending path
     * @return string $relativePath Relative path from $fromPath to $toPath
     * @access protected
     */
    protected function _getRelativePath($fromPath, $toPath) {

        // Define the OS specific directory separator
        if (!defined('DS')) define('DS', DIRECTORY_SEPARATOR);

        // Remove double slashes from path strings
        $fromPath = str_replace(DS . DS, DS, $fromPath);
        $toPath = str_replace(DS . DS, DS, $toPath);

        // Explode working dir and cache dir into arrays
        $fromPathArray = explode(DS, $fromPath);
        $toPathArray = explode(DS, $toPath);

        // Remove last fromPath array element if it's empty
        $x = count($fromPathArray) - 1;

        if(!trim($fromPathArray[$x])) {
            array_pop($fromPathArray);
        }

        // Remove last toPath array element if it's empty
        $x = count($toPathArray) - 1;

        if(!trim($toPathArray[$x])) {
            array_pop($toPathArray);
        }

        // Get largest array count
        $arrayMax = max(count($fromPathArray), count($toPathArray));

        // Set some default variables
        $diffArray = array();
        $samePath = true;
        $key = 1;

        // Generate array of the path differences
        while ($key <= $arrayMax) {

            // Get to path variable
            $toPath = isset($toPathArray[$key]) ? $toPathArray[$key] : null;

            // Get from path variable
            $fromPath = isset($fromPathArray[$key]) ? $fromPathArray[$key] : null;

            if ($toPath !== $fromPath || $samePath !== true) {

                // Prepend '..' for every level up that must be traversed
                if (isset($fromPathArray[$key])) {
                    array_unshift($diffArray, '..');
                }

                // Append directory name for every directory that must be traversed
                if (isset($toPathArray[$key])) {
                    $diffArray[] = $toPathArray[$key];
                }

                // Directory paths have diverged
                $samePath = false;
            }

            // Increment key
            $key++;
        }

        // Set the relative thumbnail directory path
        $relativePath = implode('/', $diffArray);

        // Return the relative path
        return $relativePath;

    }

}<|MERGE_RESOLUTION|>--- conflicted
+++ resolved
@@ -146,6 +146,31 @@
 
 
     /**
+     * Determines if a directory contains an index file
+     *
+     * @param string $dirPath Path to directory to be checked for an index
+     * @return boolean Returns true if directory contains a valid index file, false if not
+     * @access public
+     */
+    public function containsIndex($dirPath) {
+
+        // Check if directory contains an index file
+        foreach ($this->_config['index_files'] as $indexFile) {
+
+            if (file_exists($dirPath . '/' . $indexFile)) {
+
+                return true;
+
+            }
+
+        }
+
+        return false;
+
+    }
+
+
+    /**
      * Get path of the listed directory
      *
      * @return string Path of the listed directory
@@ -428,9 +453,6 @@
                 if (is_dir($realPath)) {
                     $iconClass = 'fa-folder';
                     $sort = 1;
-                    if (!$this->_isBrowseDir($realPath)) {
-                        $iconClass = 'fa-bookmark';
-                    }
                 } else {
                     // Get file extension
                     $fileExt = strtolower(pathinfo($realPath, PATHINFO_EXTENSION));
@@ -474,18 +496,12 @@
                     if ($this->_directory != '.' || $file != 'index.php') {
 
                         // Build the file path
-<<<<<<< HEAD
                         $urlPath = implode('/', array_map(rawurlencode, explode('/', $relativePath)));
 
-                        // Prefix directories with ?dir=
                         if (is_dir($relativePath)) {
                             $urlPath = '?dir=' . $urlPath;
-=======
-                        if (is_dir($relativePath) && $this->_isBrowseDir($relativePath)) {
-                            $urlPath = '?dir=' . rawurlencode($relativePath);
                         } else {
-                            $urlPath = rawurlencode($relativePath);
->>>>>>> 43cca199
+                            $urlPath = $urlPath;
                         }
 
                         // Add the info to the main array
@@ -646,29 +662,6 @@
 
     }
 
-    /**
-     * Determines if a file is specified as a browsed subdirectory (no index)
-     *
-     * @param string $dirPath Path to directory to be checked for an index
-     * @return boolean Returns false if directory has a valid index file, true if not
-     * @access protected
-     */
-    protected function _isBrowseDir($dirPath) {
-        // Check directory for each index file name.
-        foreach ($this->_config['index_files'] as $indexFile) {
-
-            if (file_exists(implode('/', array($dirPath, $indexFile)))) {
-
-                return false;
-
-            }
-
-        }
-
-        return true;
-
-    }
-
 
     /**
      * Builds the root application URL from server variables.
